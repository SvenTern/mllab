--- conflicted
+++ resolved
@@ -1,10 +1,6 @@
 [metadata]
 name = mllab
-<<<<<<< HEAD
-version = 1.3.71
-=======
-version = 1.3.70
->>>>>>> eb4cf1ed
+version = 1.3.69
 author = SVS
 author_email = svs.finpro@gmail.com
 licence = All Rights Reserved
